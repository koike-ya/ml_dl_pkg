import itertools
import logging
import pprint
import shutil
from copy import deepcopy
from dataclasses import dataclass
from datetime import datetime as dt
from pathlib import Path

import hydra
import mlflow
import numpy as np
import pandas as pd
import torch
from hydra import utils
from joblib import Parallel, delayed

from ml.src.dataset import ManifestWaveDataSet
from ml.tasks.base_experiment import typical_train, typical_experiment
from ml.utils.config import ExptConfig, before_hydra
from ml.utils.utils import dump_dict

BINARY_LABELS = {'Z': 0, 'O': 0, 'N': 0, 'F': 0, 'S': 1}


@dataclass
class ExampleEEGConfig(ExptConfig):
    n_parallel: int = 1
    mlflow: bool = False


def label_func(row):
    return BINARY_LABELS[row[0].split('/')[-1][0]]


def set_load_func(sr, one_audio_sec):
    def load_func(row):
        const_length = int(sr * one_audio_sec)
        with open(row[0], 'r') as f:
            wave = np.array(list(map(float, f.read().split('\n')[:-1])))
        if wave.shape[0] > const_length:
            wave = wave[:const_length]
        elif wave.shape[0] < const_length:
            n_pad = (const_length - wave.shape[0]) // 2 + 1
            wave = np.pad(wave[:const_length], n_pad)[:const_length]
        return torch.from_numpy(wave.reshape((1, -1)))

    return load_func


def create_manifest(cfg, expt_dir):
    data_dir = Path(utils.to_absolute_path('input')) / 'eeg'
    path_list = [str(p.resolve()) for p in sorted(list(data_dir.iterdir())) if p.is_file()]

    path_df = pd.DataFrame([path_list]).T.sample(n=500).T
    labels = path_df.apply(label_func)
    negatives = labels[labels == 0]
    positives = labels[labels == 1]

    train_df = pd.concat([path_df[negatives[:int(len(negatives) * 0.6)].index],
                          path_df[positives[:int(len(positives) * 0.6)].index]], axis=1).T
    test_df = pd.concat([path_df[negatives[int(len(negatives) * 0.8):].index],
                         path_df[positives[int(len(positives) * 0.8):].index]], axis=1).T
    val_df = path_df.T[~path_df.columns.isin(train_df.index) & ~path_df.columns.isin(test_df.index)]

    for phase in ['train', 'val', 'test']:
        locals()[f'{phase}_df'].to_csv(expt_dir / f'{phase}_manifest.csv', index=False, header=None)
        cfg.train[f'{phase}_path'] = expt_dir / f'{phase}_manifest.csv'

    return cfg


def set_hyperparameter(expt_conf, param, param_value):
    if len(param.split('.')) == 1:
        expt_conf[param] = param_value
    else:
        tmp = expt_conf
        for attr in param.split('.')[:-1]:
            tmp = getattr(tmp, str(attr))
        setattr(tmp, param.split('.')[-1], param_value)

    return expt_conf


def main(cfg, expt_dir, hyperparameters):
    if cfg.expt_id == 'timestamp':
        cfg.expt_id = dt.today().strftime('%Y-%m-%d_%H:%M')

    logging.basicConfig(level=logging.DEBUG, format="[%(name)s] [%(levelname)s] %(message)s",
                        filename=expt_dir / 'expt.log')

    cfg.train.class_names = [0, 1]
    cfg.transformer.sample_rate = 173.61

    one_audio_sec = 10
    dataset_cls = ManifestWaveDataSet
    load_func = set_load_func(cfg.transformer.sample_rate, one_audio_sec)
    metrics_names = {'train': ['loss', 'uar'],
                     'val': ['loss', 'uar'],
                     'test': ['loss', 'uar']}

    dataset_cls = ManifestWaveDataSet
    cfg = create_manifest(cfg, expt_dir)
    process_func = None

    patterns = list(itertools.product(*hyperparameters.values()))
    val_results = pd.DataFrame(np.zeros((len(patterns), len(hyperparameters) + len(metrics_names['val']))),
                               columns=list(hyperparameters.keys()) + metrics_names['val'])

    pp = pprint.PrettyPrinter(indent=4)
    pp.pprint(hyperparameters)
    groups = None

    def experiment(pattern, cfg):
        for i, param in enumerate(hyperparameters.keys()):
            cfg = set_hyperparameter(cfg, param, pattern[i])

        cfg.train.model.model_path = str(expt_dir / f"{'_'.join([str(p).replace('/', '-') for p in pattern])}.pth")
        cfg.train.log_id = f"{'_'.join([str(p).replace('/', '-') for p in pattern])}"

        with mlflow.start_run():
            result_series, val_pred, _ = typical_train(cfg, load_func, label_func, process_func, dataset_cls,
                                                       groups)

            mlflow.log_params({hyperparameter: value for hyperparameter, value in zip(hyperparameters.keys(), pattern)})

        return result_series, val_pred

    # For debugging
    if cfg.n_parallel == 1:
        result_pred_list = [experiment(pattern, deepcopy(cfg)) for pattern in patterns]
    else:
        cfg.n_jobs = 0
        result_pred_list = Parallel(n_jobs=cfg.n_parallel, verbose=0)(
            [delayed(experiment)(pattern, deepcopy(cfg)) for pattern in patterns])

    val_results.iloc[:, :len(hyperparameters)] = [[str(param) for param in p] for p in patterns]
    result_list = np.array([result for result, pred in result_pred_list])
    val_results.iloc[:, len(hyperparameters):] = result_list
    pp.pprint(val_results)
    pp.pprint(val_results.iloc[:, len(hyperparameters):].describe())

    val_results.to_csv(expt_dir / 'val_results.csv', index=False)
    print(f"Devel results saved into {expt_dir / 'val_results.csv'}")
    for (_, _), pattern in zip(result_pred_list, patterns):
        pattern_name = f"{'_'.join([str(p).replace('/', '-') for p in pattern])}"
        dump_dict(expt_dir / f'{pattern_name}.txt', cfg)

    # Train with train + devel dataset
    if cfg.test:
        best_trial_idx = val_results['uar'].argmax()

        best_pattern = patterns[best_trial_idx]
        for i, param in enumerate(hyperparameters.keys()):
            cfg = set_hyperparameter(cfg, param, best_pattern[i])

        dump_dict(expt_dir / 'best_parameters.txt', {p: v for p, v in zip(hyperparameters.keys(), best_pattern)})

        metrics, pred_dict_list, _ = typical_experiment(cfg, load_func, label_func, process_func, dataset_cls,
                                                        groups)

        sub_name = f"uar-{metrics[-1]:.4f}_sub_{'_'.join([str(p).replace('/', '-') for p in best_pattern])}.csv"
        pd.DataFrame(pred_dict_list['test']).to_csv(expt_dir / f'{sub_name}_prob.csv', index=False, header=None)
        pd.DataFrame(pred_dict_list['test'].argmax(axis=1)).to_csv(expt_dir / sub_name, index=False, header=None)
        print(f"Submission file is saved in {expt_dir / sub_name}")

    mlflow.end_run()


@hydra.main(config_name="config")
def hydra_main(cfg: ExampleEEGConfig):
    console = logging.StreamHandler()
    console.setFormatter(logging.Formatter("[%(name)s] [%(levelname)s] %(message)s"))
    console.setLevel(logging.INFO)
    logging.getLogger("ml").addHandler(console)

    if cfg.train.model_type.value == 'cnn':
        hyperparameters = {
            'transformer.transform': ['none'],
            'train.model.channel_list': [[4, 8, 16, 32]],
            'train.model.kernel_sizes': [[[4]] * 4],
            'train.model.stride_sizes': [[[2]] * 4],
            'train.model.padding_sizes': [[[1]] * 4],
            'train.model.optim.lr': [1e-4],
        }
    elif cfg.train.model_type.value == 'cnn_rnn':
        hyperparameters = {
            'train.model.optim.lr': [1e-3, 1e-4, 1e-5],
            'transformer.transform': ['none'],
            'train.model.channel_list': [[4, 8, 16, 32]],
            'train.model.kernel_sizes': [[[4]] * 4],
            'train.model.stride_sizes': [[[2]] * 4],
            'train.model.padding_sizes': [[[1]] * 4],
            'train.model.rnn_type': [cfg.train.model.rnn_type],
            'train.model.bidirectional': [True],
            'train.model.rnn_n_layers': [2],
            'train.model.rnn_hidden_size': [50, 100],
        }
    elif cfg.train.model_type.value == 'rnn':
        hyperparameters = {
            'train.model.bidirectional': [True],
            'train.model.rnn_type': ['lstm', 'gru'],
            'train.model.rnn_n_layers': [2],
            'train.model.rnn_hidden_size': [10, 50],
            'transformer.transform': ['none'],
            'train.model.optim.lr': [1e-4],
        }
    else:
        hyperparameters = {
            'train.model.optim.lr': [1e-4],
            'batch_size': [16],
            'transformer.transform': ['logmel'],
            'loss_func': ['ce'],
            'epoch_rate': [1.0],
            'sample_balance': ['same'],
        }

    cfg.expt_id = f'{cfg.train.model_type.value}'
<<<<<<< HEAD
    expt_dir = Path(utils.to_absolute_path('output')) / 'example_face' / f'{cfg.expt_id}'
=======
    expt_dir = Path(utils.to_absolute_path('output')) / 'example_eeg' / f'{cfg.expt_id}'
>>>>>>> 55392e6b
    expt_dir.mkdir(exist_ok=True, parents=True)
    main(cfg, expt_dir, hyperparameters)

    if not cfg.mlflow:
        shutil.rmtree('mlruns')


if __name__ == '__main__':
    config_store = before_hydra(ExampleEEGConfig)
    hydra_main()<|MERGE_RESOLUTION|>--- conflicted
+++ resolved
@@ -216,11 +216,7 @@
         }
 
     cfg.expt_id = f'{cfg.train.model_type.value}'
-<<<<<<< HEAD
-    expt_dir = Path(utils.to_absolute_path('output')) / 'example_face' / f'{cfg.expt_id}'
-=======
     expt_dir = Path(utils.to_absolute_path('output')) / 'example_eeg' / f'{cfg.expt_id}'
->>>>>>> 55392e6b
     expt_dir.mkdir(exist_ok=True, parents=True)
     main(cfg, expt_dir, hyperparameters)
 
