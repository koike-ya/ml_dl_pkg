# What's this repository for?
To boost baseline model construction and incremental hypothesis testing speed.

You can use this library for both machine learning and deep learning tasks by changing only some arguments.

# Requirements
- cuda >= 10.0 (for GPU users)

<<<<<<< HEAD
# Setup
## Virtual environment
=======
## Docker
To use the image with a GPU you'll need to have [nvidia-docker](https://github.com/NVIDIA/nvidia-docker) installed.
```
sudo docker run -ti --gpus all -v `pwd`/data:/workspace/data -p 8888:8888 --net=host --ipc=host pelada/ml_pkg:latest # Enters with /bin/bash, mounting the /data drive in the container
```

## From source

>>>>>>> 63f503ad
```
conda create -n ml_dl_pkg python=3.7
source activate ml_dl_pkg
```

Only for mac user, Please install xgboost from source
```
https://xgboost.readthedocs.io/en/latest/build.html#building-on-osx
```

### Apex(for GPU users)
ref: https://github.com/NVIDIA/apex
```
cd ../
git clone https://github.com/NVIDIA/apex;cd apex
pip install -v --no-cache-dir --global-option="--cpp_ext" --global-option="--cuda_ext" ./
cd ../ml_dl_pkg
```

For CPU users,
```
<<<<<<< HEAD
mkdir --parent ../apex/amp
```

## Installation
=======
mkdir -p apex/amp 
```

Lastly,
>>>>>>> 63f503ad
```
pip install -r requirements.txt
python setup.py install
```

# Example
```
mkdir input/eeg;unzip 'input/*.zip' -d input/eeg/;
python example.py --transform spectrogram
```<|MERGE_RESOLUTION|>--- conflicted
+++ resolved
@@ -6,10 +6,8 @@
 # Requirements
 - cuda >= 10.0 (for GPU users)
 
-<<<<<<< HEAD
-# Setup
-## Virtual environment
-=======
+# Setup Environment
+
 ## Docker
 To use the image with a GPU you'll need to have [nvidia-docker](https://github.com/NVIDIA/nvidia-docker) installed.
 ```
@@ -17,8 +15,7 @@
 ```
 
 ## From source
-
->>>>>>> 63f503ad
+## Virtual environment
 ```
 conda create -n ml_dl_pkg python=3.7
 source activate ml_dl_pkg
@@ -40,17 +37,10 @@
 
 For CPU users,
 ```
-<<<<<<< HEAD
 mkdir --parent ../apex/amp
 ```
 
-## Installation
-=======
-mkdir -p apex/amp 
-```
-
 Lastly,
->>>>>>> 63f503ad
 ```
 pip install -r requirements.txt
 python setup.py install
