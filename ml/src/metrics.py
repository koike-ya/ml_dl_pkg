import numpy as np
import pandas as pd
import torch
from sklearn.metrics import recall_score, accuracy_score, f1_score, precision_score, balanced_accuracy_score, confusion_matrix


ALLOWED_METRICS = ['loss', 'far', 'accuracy', 'f1', 'precision', 'uar', 'specificity', 'recall_1']


class AverageMeter(object):
    """Computes and stores the average and current value"""

    def __init__(self, direction=None):
        self.reset()
        self.best_score = 1000000000 if direction == 'minimize' else -1
        self.direction = direction
        self.value = 0
        self.average = 0
        self.sum = 0
        self.count = 0

    def reset(self):
        self.value = 0
        self.average = 0
        self.sum = 0
        self.count = 0

    def update(self, value, n=1):
        self.value = value
        self.sum += value * n
        self.count += n
        self.average = self.sum / self.count

    def update_best(self):
        if self.direction == 'maximize':
            if self.average >= self.best_score:
                self.best_score = self.average
                return True
        elif self.direction == 'minimize':
            if self.average <= self.best_score:
                self.best_score = self.average
                return True
        else:
            raise NotImplementedError('direction needs to be either maximize or minimize when update the best score.')
        return False


def metrics2df(metrics, phase='test'):
    df = pd.DataFrame()

    if isinstance(metrics, dict):
        for metric_name, meter in metrics.items():
            df = pd.concat([df, pd.DataFrame([metric_name, meter.mean(), meter.std()]).T])
        df.columns = ['metric_name', 'mean', 'std']

    elif isinstance(metrics, list):
        for metric in metrics:
            df = pd.concat([df, pd.DataFrame(
                [metric.name, metric.average_meter[phase].best_score]).T])
        df.columns = ['metric_name', 'value']

    return df


class Metric:
<<<<<<< HEAD
    def __init__(self, name, direction, save_model: bool = False, label_to_detect: int = 1, numpy_: bool = True):
        assert name in ALLOWED_METRICS, f'You need to select metrics from {ALLOWED_METRICS}, but {name} was selected'
=======
    def __init__(self, name, save_model: bool = False, label_to_detect: int = 1, numpy_: bool = True):
>>>>>>> eec7f4bf
        self.name = name
        self.direction = 'minimize' if name == 'loss' else 'maximize'
        self.average_meter = AverageMeter(self.direction)
        self.save_model = save_model
        self.label_to_detect = label_to_detect
        # numpy を変更可能に
        self.numpy_ = numpy_

    def add_average_meter(self, phase_name):
        self.average_meter[phase_name] = AverageMeter(self.direction)

    def update(self, loss_value, preds, labels):
        if len(preds.shape) > 1:
            preds = np.argmax(preds, axis=1)

        if self.name == 'loss':
            self.average_meter.update(loss_value / len(labels), len(labels))
        elif 'recall' in self.name:
            recall_label = int(self.name[-1])
            self.average_meter.update(recall(labels.copy(), preds.copy(), recall_label, self.numpy_))
        elif self.name == 'far':
            self.average_meter.update(false_detection_rate(preds, labels, self.label_to_detect, self.numpy_))
        elif self.name == 'accuracy':
            self.average_meter.update(accuracy(preds, labels, self.numpy_))
        elif self.name == 'f1':
            self.average_meter.update(f1_score(labels, preds))
        elif self.name == 'precision':
            self.average_meter.update(precision_score(labels, preds, self.numpy_))
        elif self.name == 'uar':
            self.average_meter.update(balanced_accuracy_score(labels, preds))
        elif self.name == 'specificity':
            self.average_meter.update(specificity(labels, preds))
        else:
            raise NotImplementedError


def get_metric_list(metric_names, target_metric=None):
    for name in metric_names:
        assert name in ALLOWED_METRICS, f'You need to select metrics from {ALLOWED_METRICS}'

    metric_list = []
    for one_metric in metric_names:
        metric_list.append(Metric(one_metric, save_model=one_metric == target_metric))

    return metric_list


def false_detection_rate(pred, true, label_to_detect: int = 1, numpy_: bool = True):
    if numpy_:
        return np.dot(true != label_to_detect, pred == label_to_detect) / len(pred)

    fp = torch.dot(true.le(0).float(), pred.ge(1).float()).sum()
    return fp.div(len(pred)).item()


def accuracy(pred, true, numpy_=False):
    return accuracy_score(true, pred)
    if numpy_:
        return accuracy_score(true, pred)

    true, pred = true.float(), pred.float()
    # le(0.0) makes bits reverse
    tp = torch.dot(true, pred).sum()
    tn = torch.dot(true.le(0).float(), pred.le(0).float()).sum()
    return (tp + tn).div(len(pred)).item()


def recall(labels, preds, recall_label: int = 1, numpy_: bool = False):
    # labelと同じラベルを1にして、それ以外を0にする
    assert recall_label != 0    # recall labelが0のときは計算がおかしくなる

    labels[labels != recall_label] = 0
    labels[labels == recall_label] = 1
    preds[preds != recall_label] = 0
    preds[preds == recall_label] = 1
    if numpy_:
        return recall_score(labels, preds)

    return recall_score(labels, preds)


def specificity(pred, true):
    cm1 = confusion_matrix(true, pred)
    return cm1[0, 0] / (cm1[0, 0] + cm1[0, 1])<|MERGE_RESOLUTION|>--- conflicted
+++ resolved
@@ -4,7 +4,7 @@
 from sklearn.metrics import recall_score, accuracy_score, f1_score, precision_score, balanced_accuracy_score, confusion_matrix
 
 
-ALLOWED_METRICS = ['loss', 'far', 'accuracy', 'f1', 'precision', 'uar', 'specificity', 'recall_1']
+ALLOWED_METRICS = ['loss', 'far', 'accuracy', 'f1', 'precision', 'uar', 'specificity']
 
 
 class AverageMeter(object):
@@ -63,12 +63,7 @@
 
 
 class Metric:
-<<<<<<< HEAD
-    def __init__(self, name, direction, save_model: bool = False, label_to_detect: int = 1, numpy_: bool = True):
-        assert name in ALLOWED_METRICS, f'You need to select metrics from {ALLOWED_METRICS}, but {name} was selected'
-=======
     def __init__(self, name, save_model: bool = False, label_to_detect: int = 1, numpy_: bool = True):
->>>>>>> eec7f4bf
         self.name = name
         self.direction = 'minimize' if name == 'loss' else 'maximize'
         self.average_meter = AverageMeter(self.direction)
