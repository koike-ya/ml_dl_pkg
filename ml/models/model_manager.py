import random
import time
import sys
from abc import ABCMeta
from contextlib import contextmanager
from pathlib import Path

import numpy as np
import torch
from copy import deepcopy
from ml.models.base_model import model_args
from ml.models.ml_model import MLModel
from ml.models.nn_model import NNModel, supported_nn_models, supported_pretrained_models
from sklearn.metrics import confusion_matrix
from tensorboardX import SummaryWriter
from tqdm import tqdm

supported_ml_models = ['xgboost', 'knn', 'catboost', 'sgdc', 'lightgbm', 'svm']
supported_models = supported_ml_models + supported_nn_models + list(supported_pretrained_models.keys())


def type_float_list(args):
    if args == 'same':
        return args
    return list(map(float, args.split(',')))


def model_manager_args(parser):

    model_manager_parser = parser.add_argument_group("Model manager arguments")
    model_manager_parser.add_argument('--train-path', help='data file for training', default='input/train.csv')
    model_manager_parser.add_argument('--val-path', help='data file for validation', default='input/val.csv')
    model_manager_parser.add_argument('--test-path', help='data file for testing', default='input/test.csv')

    model_manager_parser.add_argument('--model-type', default='rnn', choices=supported_models)
    model_manager_parser.add_argument('--gpu-id', default=0, type=int, help='ID of GPU to use')
    model_manager_parser.add_argument('--transfer', action='store_true', help='Transfer learning from model_path')

    # optimizer params
    optim_param_parser = parser.add_argument_group("Optimizer parameter arguments for learning")
    optim_param_parser.add_argument('--optimizer', default='adam', help='Type of optimizer. ',
                                    choices=['sgd', 'adam', 'rmsprop'])
    optim_param_parser.add_argument('--lr', '--learning-rate', default=1e-3, type=float, help='initial learning rate')
    optim_param_parser.add_argument('--momentum', default=0.9, type=float, help='momentum')
    optim_param_parser.add_argument('--weight-decay', default=0.0, type=float, help='weight-decay')
    optim_param_parser.add_argument('--learning-anneal', default=1.01, type=float,
                                    help='Annealing applied to learning rate every epoch')

    hyper_param_parser = parser.add_argument_group("Hyper parameter arguments for learning")
    hyper_param_parser.add_argument('--batch-size', default=32, type=int, help='Batch size for training')
    hyper_param_parser.add_argument('--epoch-rate', default=1.0, type=float, help='Data rate to to use in one epoch')
    hyper_param_parser.add_argument('--n-jobs', default=4, type=int, help='Number of workers used in data-loading')
    hyper_param_parser.add_argument('--loss-weight', default='same', type=type_float_list,
                                    help='The weights of all class about loss')
    hyper_param_parser.add_argument('--sample-balance', default='same', type=type_float_list,
                                    help='Sampling label balance from dataset.')
    hyper_param_parser.add_argument('--epochs', default=20, type=int, help='Number of training epochs')
    hyper_param_parser.add_argument('--tta', default=0, type=int, help='Number of test time augmentation ensemble')
    hyper_param_parser.add_argument('--retrain-epochs', default=5, type=int, help='Number of training epochs')

    # General parameters for training
    general_param_parser = parser.add_argument_group("General parameters for training")
    general_param_parser.add_argument('--model-path', help='Path to save model', default='../output/models/sth.pth')
    general_param_parser.add_argument('--checkpoint-path', help='Model weight file to load model',
                                      default=None)
    general_param_parser.add_argument('--task-type', help='Task type. regress or classify',
                                      default='classify', choices=['classify', 'regress'])
    general_param_parser.add_argument('--seed', default=0, type=int, help='Seed to generators')
    general_param_parser.add_argument('--cuda', dest='cuda', action='store_true', help='Use cuda to train model')
    general_param_parser.add_argument('--amp', dest='amp', action='store_true', help='Mixed precision training')
    general_param_parser.add_argument('--cache', action='store_true', help='Make cache after preprocessing or not')

    # Logging of criterion
    logging_parser = parser.add_argument_group("Logging parameters")
    logging_parser.add_argument('--no-silent', dest='silent', action='store_false', help='Turn off progress tracking per iteration')
    logging_parser.add_argument('--log-id', default='results', help='Identifier for tensorboard run')
    logging_parser.add_argument('--tensorboard', dest='tensorboard', action='store_true', help='Turn on tensorboard graphing')
    logging_parser.add_argument('--log-dir', default='../visualize/tensorboard', help='Location of tensorboard log')

    parser = model_args(parser)

    return parser


@contextmanager
def simple_timer(label):
    start = time.time()
    yield
    end = time.time()
    print('{}: {:.3f}'.format(label, end - start))


class BaseModelManager(metaclass=ABCMeta):
    def __init__(self, class_labels, cfg, dataloaders, metrics):
        self.class_labels = class_labels
        self.cfg = cfg
        self.dataloaders = dataloaders
        self.device = self._init_device()
        self.model = self._init_model()
        self._init_seed()
        self.logger = self._init_logger()
        self.metrics = metrics
        Path(self.cfg['model_path']).parent.mkdir(exist_ok=True, parents=True)

    @staticmethod
    def check_keys_from_dict(must_contain_keys, dic):
        for key in must_contain_keys:
            assert key in dic.keys(), f'{key} must be in {str(dic)}'

    def _init_model(self):
        self.cfg['input_size'] = list(self.dataloaders.values())[0].get_input_size()

        if self.cfg['model_type'] in ['rnn', 'cnn', 'cnn_rnn', '1dcnn_rnn'] + list(supported_pretrained_models.keys()):
            if self.cfg['model_type'] in ['rnn']:
                if self.cfg['batch_norm']:
                    self.cfg['batch_norm_size'] = list(self.dataloaders.values())[0].get_batch_norm_size()
                self.cfg['seq_len'] = list(self.dataloaders.values())[0].get_seq_len()
            elif self.cfg['model_type'] in ['cnn', 'cnn_rnn'] + list(supported_pretrained_models.keys()):
                self.cfg['image_size'] = list(self.dataloaders.values())[0].get_image_size()
                self.cfg['n_channels'] = list(self.dataloaders.values())[0].get_n_channels()

            return NNModel(self.class_labels, self.cfg)

        elif self.cfg['model_type'] in supported_ml_models:
            return MLModel(self.class_labels, self.cfg)
        
    def _init_seed(self):
        # Set seeds for determinism
        torch.manual_seed(self.cfg['seed'])
        torch.cuda.manual_seed_all(self.cfg['seed'])
        np.random.seed(self.cfg['seed'])
        random.seed(self.cfg['seed'])

    def _init_device(self):
        if self.cfg['cuda'] and self.cfg['model_type'] in supported_nn_models + list(supported_pretrained_models.keys()):
            device = torch.device("cuda")
            torch.cuda.set_device(self.cfg['gpu_id'])
        else:
            device = torch.device("cpu")

        return device

    def _init_logger(self):
        if self.cfg['tensorboard']:
            return TensorBoardLogger(self.cfg['log_id'], self.cfg['log_dir'])

<<<<<<< HEAD
    def _verbose(self, epoch, phase, i):
        print('{0} epoch: [{1}][{2}/{3}]'.format(phase, epoch, i + 1, len(self.dataloaders[phase])), end='\t')
        for metric in self.metrics[phase]:
            print('{} {:.4f}'.format(metric.name, metric.average_meter.value), end='\t')
        print('')

    def _record_log(self, phase, epoch):
        values = {}
        for metric in self.metrics[phase]:
            values[phase + '_' + metric.name] = metric.average_meter.average
            print(phase + '_' + metric.name, metric.average_meter.average, '\t')
=======
    def _verbose(self, epoch, phase, i, elapsed):
        data_len = len(self.dataloaders[phase])
        eta = int(elapsed / (i + 1) * (data_len - (i + 1)))
        progress = f'\r{phase} epoch: [{epoch + 1}][{i + 1}/{data_len}]\t {elapsed}(s) eta:{eta}(s)\t'
        progress += '\t'.join([f'{metric.name} {metric.average_meter[phase].value:.4f}' for metric in self.metrics])
        print(progress, end='')
        sys.stdout.flush()

    def _record_log(self, phase, epoch):
        values = {}

        for metric in self.metrics:
            values[phase + '_' + metric.name] = metric.average_meter[phase].average
>>>>>>> 0f6a0d31
        self.logger.update(epoch, values)

    def _update_by_epoch(self, phase, epoch, learning_anneal):
        for metric in self.metrics[phase]:
            best_flag = metric.average_meter.update_best()
            if metric.save_model and best_flag and phase == 'val':
                print(f"Found better validated model, saving to {self.cfg['model_path']}")
                self.model.save_model()

            # reset epoch average meter
            metric.average_meter.reset()

        # anneal lr
        if phase == 'train':
            self.model.anneal_lr(learning_anneal)

    def _predict(self, phase):
        batch_size = self.cfg['batch_size']

        self.check_keys_from_dict([phase], self.dataloaders)

        dtype_ = np.int if self.cfg['task_type'] == 'classify' else np.float
        # ラベルが入れられなかった部分を除くため、小さな負の数を初期値として格納
        pred_list = np.zeros((len(self.dataloaders[phase]) * batch_size, 1), dtype=dtype_) - 1000000
        label_list = np.zeros((len(self.dataloaders[phase]) * batch_size, 1), dtype=dtype_) - 1000000
        for i, (inputs, labels) in tqdm(enumerate(self.dataloaders[phase]), total=len(self.dataloaders[phase])):

            inputs, labels = inputs.to(self.device), labels.numpy().reshape(-1,)
            preds = self.model.predict(inputs)
            pred_list[i * batch_size:i * batch_size + preds.shape[0], 0] = preds.reshape(-1,)
            label_list[i * batch_size:i * batch_size + labels.shape[0], 0] = labels

        pred_list, label_list = pred_list[~(pred_list == -1000000)], label_list[~(label_list == -1000000)]

        if self.cfg['tta']:
            pred_list = pred_list.reshape(self.cfg['tta'], -1).mean(axis=0)
            label_list = label_list[:label_list.shape[0] // self.cfg['tta']]

        return pred_list, label_list

    def train(self, model=None):
        if model:
            self.model = model

        self.check_keys_from_dict(['train', 'val'], self.dataloaders)

        start = time.time()
        epoch_metrics = {}

        for epoch in range(self.cfg['epochs']):
            for phase in ['train', 'val']:
                for i, (inputs, labels) in enumerate(self.dataloaders[phase]):

                    loss, predicts = self.model.fit(inputs.to(self.device), labels.to(self.device), phase)

                    # save loss and metrics in one batch
                    for metric in self.metrics[phase]:
                        metric.update(loss, predicts, labels.numpy())

                    if not self.cfg['silent']:
                        self._verbose(epoch, phase, i, elapsed=int(time.time() - start))

                if self.logger:
                    self._record_log(phase, epoch)

                epoch_metrics[phase] = deepcopy(self.metrics)

                self._update_by_epoch(phase, epoch, self.cfg['learning_anneal'])

            if self.cfg['silent']:
                print(f'epoch {str(epoch + 1).ljust(2)}->', end=' ')
                print(f'lr: {self.model.get_lr():.6f}', end='\t')
                for phase in ['train', 'val']:
                    print(f'{phase}: [', end='')
                    print('\t'.join([f'{m.name}: {m.average_meter[phase].average:.4f}' for m in epoch_metrics[phase]]), end='')
                    print(']', end='\t')
                print('')

        if self.logger:
            self.logger.close()

        return self.metrics

    def test(self, return_metrics=False, load_best=True, phase='test'):
        if load_best:
            self.model.load_model()

        pred_list, label_list = self._predict(phase=phase)

        for metric in self.metrics['test']:
            if metric.name == 'loss':
                if self.cfg['task_type'] == 'classify':
                    y_onehot = torch.zeros(label_list.shape[0], len(self.class_labels))
                    y_onehot = y_onehot.scatter_(1, torch.from_numpy(label_list).view(-1, 1).type(torch.LongTensor), 1)
                    pred_onehot = torch.zeros(pred_list.shape[0], len(self.class_labels))
                    pred_onehot = pred_onehot.scatter_(1, torch.from_numpy(pred_list).view(-1, 1).type(torch.LongTensor), 1)
                    loss_value = self.model.criterion(pred_onehot.to(self.device), y_onehot.to(self.device)).item()
                elif self.cfg['model_type'] in ['rnn', 'cnn', 'cnn_rnn']:
                    loss_value = self.model.criterion(torch.from_numpy(pred_list).to(self.device),
                                                      torch.from_numpy(label_list).to(self.device))
            else:
                loss_value = 10000000

            metric.update(loss_value=loss_value, preds=pred_list, labels=label_list)
            print(f"{phase} {metric.name}: {metric.average_meter.value :.4f}")
            metric.average_meter.update_best()

        if self.cfg['task_type'] == 'classify':
            confusion_matrix_ = confusion_matrix(label_list, pred_list,
                                                 labels=list(range(len(self.class_labels))))
            print(confusion_matrix_)

        if return_metrics:
            return pred_list, label_list, self.metrics
        return pred_list, label_list

    def infer(self, load_best=True):
        phase = 'infer'
        batch_size = self.cfg['batch_size']

        if load_best:
            self.model.load_model()

        dtype_ = np.int if self.cfg['task_type'] == 'classify' else np.float
        # ラベルが入れられなかった部分を除くため、小さな負の数を初期値として格納
        pred_list = np.zeros((len(self.dataloaders[phase]) * batch_size, 1), dtype=dtype_) - 1000000
        for i, inputs in tqdm(enumerate(self.dataloaders[phase]), total=len(self.dataloaders[phase])):
            inputs = inputs.to(self.device)
            preds = self.model.predict(inputs)

            pred_list[i * batch_size:i * batch_size + preds.shape[0], 0] = preds.reshape(-1, )

        return pred_list[~(pred_list == -1000000)]

    def retrain(self):
        phase = 'retrain'
        self.model.load_model()

        for metric in self.metrics:
            metric.add_average_meter(phase_name=phase)
            metric.add_average_meter(phase_name=f'{phase}_test')

            start = time.time()

        for epoch in range(self.cfg['retrain_epochs']):
            for i, (inputs, labels) in enumerate(self.dataloaders[phase]):

                loss, predicts = self.model.fit(inputs.to(self.device), labels.to(self.device), 'train')

                # save loss and metrics in one batch
                for metric in self.metrics[phase]:
                    metric.update(loss, predicts, labels.numpy())

                if not self.cfg['silent']:
                    self._verbose(epoch, phase, i, elapsed=int(time.time() - start))

            if self.logger:
                self._record_log(phase, epoch)

            self._update_by_epoch(phase, epoch, self.cfg['learning_anneal'])

        # selfのmetricsのretrain_testが更新される
        self.test(return_metrics=True, load_best=False, phase='retrain_test')

        return self.metrics


class TensorBoardLogger(object):
    def __init__(self, id, log_dir):
        Path(log_dir).mkdir(exist_ok=True, parents=True)
        self.id = id
        self.tensorboard_writer = SummaryWriter(log_dir)

    def update(self, epoch, values):
        self.tensorboard_writer.add_scalars(self.id, values, epoch + 1)

    def close(self):
        self.tensorboard_writer.close()<|MERGE_RESOLUTION|>--- conflicted
+++ resolved
@@ -144,33 +144,19 @@
         if self.cfg['tensorboard']:
             return TensorBoardLogger(self.cfg['log_id'], self.cfg['log_dir'])
 
-<<<<<<< HEAD
-    def _verbose(self, epoch, phase, i):
-        print('{0} epoch: [{1}][{2}/{3}]'.format(phase, epoch, i + 1, len(self.dataloaders[phase])), end='\t')
-        for metric in self.metrics[phase]:
-            print('{} {:.4f}'.format(metric.name, metric.average_meter.value), end='\t')
-        print('')
-
-    def _record_log(self, phase, epoch):
-        values = {}
-        for metric in self.metrics[phase]:
-            values[phase + '_' + metric.name] = metric.average_meter.average
-            print(phase + '_' + metric.name, metric.average_meter.average, '\t')
-=======
     def _verbose(self, epoch, phase, i, elapsed):
         data_len = len(self.dataloaders[phase])
         eta = int(elapsed / (i + 1) * (data_len - (i + 1)))
         progress = f'\r{phase} epoch: [{epoch + 1}][{i + 1}/{data_len}]\t {elapsed}(s) eta:{eta}(s)\t'
-        progress += '\t'.join([f'{metric.name} {metric.average_meter[phase].value:.4f}' for metric in self.metrics])
+        progress += '\t'.join([f'{metric.name} {metric.average_meter.value:.4f}' for metric in self.metrics[phase]])
         print(progress, end='')
         sys.stdout.flush()
 
     def _record_log(self, phase, epoch):
         values = {}
 
-        for metric in self.metrics:
+        for metric in self.metrics[phase]:
             values[phase + '_' + metric.name] = metric.average_meter[phase].average
->>>>>>> 0f6a0d31
         self.logger.update(epoch, values)
 
     def _update_by_epoch(self, phase, epoch, learning_anneal):
