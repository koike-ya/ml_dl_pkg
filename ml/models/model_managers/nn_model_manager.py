--- conflicted
+++ resolved
@@ -5,15 +5,10 @@
 import torch
 from apex import amp
 from ml.models.model_managers.base_model_manager import BaseModelManager
-<<<<<<< HEAD
-from ml.models.nn_models.rnn import construct_rnn
-from ml.models.nn_models.cnn_rnn import construct_cnn_rnn
-from ml.models.nn_models.cnn_1d import construct_1dcnn
-=======
 from ml.models.nn_models.attention import AttentionClassifier
->>>>>>> bdef5bd7
 from ml.models.nn_models.cnn import construct_cnn
 from ml.models.nn_models.cnn_rnn import construct_cnn_rnn, CNNRNNConfig
+from ml.models.nn_models.cnn_1d import construct_1dcnn
 from ml.models.nn_models.logmel_cnn import construct_logmel_cnn
 from ml.models.nn_models.multitask_panns_model import construct_multitask_panns
 from ml.models.nn_models.multitask_predictor import MultitaskPredictor
@@ -47,7 +42,7 @@
             self.predictor = AttentionClassifier(len(class_labels), hidden_size, d_attn=cfg.d_attn, n_heads=cfg.n_heads).to(self.device)
         else:
             self.predictor = self.feature_extractors[-1].predictor.to(self.device)
-    
+
     def _instantiate_model(self):
         if self.cfg.model_type.value in supported_pretrained_models.keys():
             model = construct_pretrained(self.cfg, len(self.class_labels))
