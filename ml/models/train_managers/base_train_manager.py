--- conflicted
+++ resolved
@@ -37,82 +37,6 @@
     model: ModelConfig = ExtendedModelConfig()
     class_names: List[str] = field(default_factory=lambda: ['0', '1'])
 
-<<<<<<< HEAD
-supported_models = supported_ml_models + supported_nn_models + list(supported_pretrained_models.keys())
-
-
-def type_float_list(args) -> Union[List[float], str]:
-    if args in ['same', None]:
-        return args
-    return list(map(float, args.split(',')))
-
-
-def type_int_list(args) -> Union[List[float], str]:
-    if args in ['same', None]:
-        return args
-    return list(map(int, args.split(',')))
-
-
-def train_manager_args(parser) -> argparse.ArgumentParser:
-
-    train_manager_parser = parser.add_argument_group("Model manager arguments")
-    train_manager_parser.add_argument('--train-path', help='data file for training', default='input/train.csv')
-    train_manager_parser.add_argument('--val-path', help='data file for validation', default='input/val.csv')
-    train_manager_parser.add_argument('--test-path', help='data file for testing', default='input/test.csv')
-
-    train_manager_parser.add_argument('--model-type', default='cnn', choices=supported_models)
-    train_manager_parser.add_argument('--gpu-id', default=0, type=int, help='ID of GPU to use')
-    train_manager_parser.add_argument('--transfer', action='store_true', help='Transfer learning from model_path')
-
-    # optimizer params
-    optim_param_parser = parser.add_argument_group("Optimizer parameter arguments for learning")
-    optim_param_parser.add_argument('--optimizer', default='adam', help='Type of optimizer. ',
-                                    choices=['sgd', 'adam', 'rmsprop'])
-    optim_param_parser.add_argument('--lr', '--learning-rate', default=1e-3, type=float, help='initial learning rate')
-    optim_param_parser.add_argument('--momentum', default=0.9, type=float, help='momentum')
-    optim_param_parser.add_argument('--weight-decay', default=0.0, type=float, help='weight-decay')
-    optim_param_parser.add_argument('--learning-anneal', default=1.01, type=float,
-                                    help='Annealing applied to learning rate every epoch')
-
-    hyper_param_parser = parser.add_argument_group("Hyper parameter arguments for learning")
-    hyper_param_parser.add_argument('--batch-size', default=32, type=int, help='Batch size for training')
-    hyper_param_parser.add_argument('--epoch-rate', default=1.0, type=float, help='Data rate to to use in one epoch')
-    hyper_param_parser.add_argument('--n-jobs', default=4, type=int, help='Number of workers used in data-loading')
-    hyper_param_parser.add_argument('--loss-weight', default='same', type=type_float_list,
-                                    help='The weights of all class about loss')
-    hyper_param_parser.add_argument('--sample-balance', default=None, type=type_float_list,
-                                    help='Sampling label balance from dataset.')
-    hyper_param_parser.add_argument('--epochs', default=20, type=int, help='Number of training epochs')
-    hyper_param_parser.add_argument('--tta', default=0, type=int, help='Number of test time augmentation ensemble')
-    hyper_param_parser.add_argument('--mixup-alpha', default=0.0, type=float, help='Beta distirbution alpha for mixup.')
-    hyper_param_parser.add_argument('--retrain-epochs', default=5, type=int, help='Number of training epochs')
-
-    # General parameters for training
-    general_param_parser = parser.add_argument_group("General parameters for training")
-    general_param_parser.add_argument('--model-path', help='Path to save model', default='../output/models/sth.pth')
-    general_param_parser.add_argument('--checkpoint-path', help='Model weight file to load model',
-                                      default=None)
-    general_param_parser.add_argument('--snapshot', default=[], type=type_int_list,
-                                      help='The number of epochs to save weights. Comma separated int is allowed.')
-    general_param_parser.add_argument('--task-type', help='Task type. regress or classify',
-                                      default='classify', choices=['classify', 'regress'])
-    general_param_parser.add_argument('--seed', default=0, type=int, help='Seed to generators')
-    general_param_parser.add_argument('--cuda', action='store_true', help='Use cuda to train model')
-    general_param_parser.add_argument('--amp', dest='amp', action='store_true', help='Mixed precision training')
-    general_param_parser.add_argument('--cache', action='store_true', help='Make cache after preprocessing or not')
-
-    # Logging of criterion
-    logging_parser = parser.add_argument_group("Logging parameters")
-    logging_parser.add_argument('--log-id', default='results', help='Identifier for tensorboard run')
-    logging_parser.add_argument('--tensorboard', dest='tensorboard', action='store_true', help='Turn on tensorboard graphing')
-    logging_parser.add_argument('--log-dir', default='../visualize/tensorboard', help='Location of tensorboard log')
-
-    parser = acgan_train_manager_args(parser)
-    parser = model_args(parser)
-    parser = spec_augment_args(parser)
-
-    return parser
-=======
     train_path: str = 'input/train.csv'  # Data file for training
     val_path: str = 'input/val.csv'  # Data file for validation
     test_path: str = 'input/test.csv'  # Data file for testing
@@ -123,23 +47,6 @@
     snapshot: List[int] = field(
         default_factory=lambda: [])  # The number of epochs to save weights. Comma separated int is allowed
     cache: bool = False  # Make cache after preprocessing or not
->>>>>>> 55392e6b
-
-
-def acgan_train_manager_args(parser):
-    acgan_train_manager_parser = parser.add_argument_group("acgan_train_manager model arguments")
-
-    # acgan_train_manager params
-    acgan_train_manager_parser.add_argument("--gan-epochs", type=int, default=200, help="number of epochs of training")
-    acgan_train_manager_parser.add_argument("--gan-batch-size", type=int, default=64, help="size of the batches")
-    acgan_train_manager_parser.add_argument("--gan-lr", type=float, default=0.0002, help="adam: learning rate")
-    acgan_train_manager_parser.add_argument("--gen-weight", type=float, default=1.0, help="generator weight of learning")
-    acgan_train_manager_parser.add_argument("--b1", type=float, default=0.5, help="adam: decay of first order momentum of gradient")
-    acgan_train_manager_parser.add_argument("--b2", type=float, default=0.999, help="adam: decay of first order momentum of gradient")
-    acgan_train_manager_parser.add_argument("--gan-latent_dim", type=int, default=100, help="dimensionality of the latent space")
-    acgan_train_manager_parser.add_argument("--img_size", type=int, default=200, help="size of each image dimension")
-    acgan_train_manager_parser.add_argument("--sample_interval", type=int, default=500, help="interval between image sampling")
-    return parser
 
 
 @contextmanager
@@ -160,12 +67,7 @@
         self.dataloaders = dataloaders
         self.device = self._init_device()
         self.model_manager = self._init_model_manager()
-<<<<<<< HEAD
-        self._init_seed()
-        self.tensor_board_logger = self._init_logger()
-=======
         self.logger = self._init_logger()
->>>>>>> 55392e6b
         self.metrics = metrics
         Path(self.cfg.model.model_path).parent.mkdir(exist_ok=True, parents=True)
 
@@ -189,15 +91,9 @@
     def _record_log(self, phase, epoch, metrics, suffix='') -> None:
         values = {}
 
-<<<<<<< HEAD
-        for metric in self.metrics[phase]:
-            values[f'{phase}_{metric.name}_mean'] = metric.average_meter.average
-        self.tensor_board_logger.update(epoch, values)
-=======
         for metric in metrics[phase]:
             values[f'{phase}_{metric.name}_mean{suffix}'] = metric.average_meter.average
         self.logger.update(epoch, values)
->>>>>>> 55392e6b
 
     def _predict(self, phase) -> Tuple[np.array, np.array]:
         raise NotImplementedError
