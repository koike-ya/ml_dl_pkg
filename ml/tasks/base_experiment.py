--- conflicted
+++ resolved
@@ -120,13 +120,8 @@
             phases = ['train', 'test']
             
         if not seed_average:
-<<<<<<< HEAD
-            _, pred_list = self._experiment(metrics=metrics, phases=phases)
-            return pred_list['infer' if self.infer else 'test']
-=======
-            metrics, pred = self._experiment(metrics=metrics, phases=phases)
-            return metrics, pred
->>>>>>> 8053bc19
+            metrics, pred_list = self._experiment(metrics=metrics, phases=phases)
+            return metrics, pred_list
 
         else:
             pred_list = []
